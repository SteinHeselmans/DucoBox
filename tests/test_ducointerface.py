from unittest import TestCase
try:
    from unittest.mock import MagicMock, patch, mock_open
except ImportError as err:
    from mock import MagicMock, patch, mock_open

from serial import Serial
import duco.ducobox as dut


class TestDucoInterface(TestCase):

    MOCK_PORT_NAME = '/dev/my/mocked_serial_port'
    MOCK_CFG_FILE = '/tmp/my/mocked_config_file'

    @staticmethod
    def duco_encoded(c):
        return c.encode('utf-8')

    @patch('duco.ducobox.Serial', autospec=True)
    def test_network_simple(self, serial_mock):
        serial_mock_object = MagicMock(spec=Serial)
        serial_mock.return_value = serial_mock_object
        itf = dut.DucoInterface(self.MOCK_PORT_NAME)

<<<<<<< HEAD
        with open('tests/cmd_network_simple.txt') as cmdfile:
=======
        self.assertFalse(itf.is_online())

        with open('tests/cmd_network.txt') as cmdfile:
>>>>>>> 03d377d6
            serial_mock_object.readline.return_value = cmdfile.read().replace('\n', '\r')
        itf.find_nodes()
        # TODO: enable assert when write of command is a single API call again
        # serial_mock_object.write.assert_called_once_with(self.duco_encoded('network'))

        self.assertTrue(itf.is_online())

        node = itf.get_node('1')
        self.assertIsInstance(node, dut.DucoBox)
        self.assertEqual(node.number, '1')
        self.assertEqual(node.address, '1')

        node = itf.get_node('2')
        self.assertIsInstance(node, dut.DucoUserControlBattery)
        self.assertEqual(node.number, '2')
        self.assertEqual(node.address, '102')

        node = itf.get_node('34')
        self.assertIsInstance(node, dut.DucoUserControlHumiditySensor)
        self.assertEqual(node.number, '34')
        self.assertEqual(node.address, '132')

        node = itf.get_node('44')
        self.assertIsInstance(node, dut.DucoUserControlCO2Sensor)
        self.assertEqual(node.number, '44')
        self.assertEqual(node.address, '142')

        node = itf.get_node('99')
        self.assertIsInstance(node, dut.DucoNode)
        self.assertEqual(node.number, '99')
        self.assertEqual(node.address, '999')

<<<<<<< HEAD
        node = itf.get_node('1234')
        self.assertIsNone(node)

    @patch('duco.ducobox.Serial', autospec=True)
    def test_network_complex(self, serial_mock):
        serial_mock_object = MagicMock(spec=Serial)
        serial_mock.return_value = serial_mock_object
        itf = dut.DucoInterface(self.MOCK_PORT_NAME)

        with open('tests/cmd_network_complex.txt') as cmdfile:
            serial_mock_object.readline.return_value = cmdfile.read().replace('\n', '\r')
        itf.find_nodes()
        # TODO: enable assert when write of command is a single API call again
        # serial_mock_object.write.assert_called_once_with(self.duco_encoded('network'))

        node = itf.get_node('1')
        self.assertIsInstance(node, dut.DucoBox)
        self.assertEqual(node.number, '1')
        self.assertEqual(node.address, '1')

        node = itf.get_node('2')
        self.assertIsInstance(node, dut.DucoValveHumiditySensor)
        self.assertEqual(node.number, '2')
        self.assertEqual(node.address, '2')

        node = itf.get_node('3')
        self.assertIsInstance(node, dut.DucoValve)
        self.assertEqual(node.number, '3')
        self.assertEqual(node.address, '3')

        node = itf.get_node('4')
        self.assertIsInstance(node, dut.DucoValveHumiditySensor)
        self.assertEqual(node.number, '4')
        self.assertEqual(node.address, '4')

        node = itf.get_node('5')
        self.assertIsInstance(node, dut.DucoValve)
        self.assertEqual(node.number, '5')
        self.assertEqual(node.address, '5')

        node = itf.get_node('6')
        self.assertIsInstance(node, dut.DucoValveCO2Sensor)
        self.assertEqual(node.number, '6')
        self.assertEqual(node.address, '6')

        node = itf.get_node('7')
        self.assertIsInstance(node, dut.DucoValve)
        self.assertEqual(node.number, '7')
        self.assertEqual(node.address, '7')

        node = itf.get_node('8')
        self.assertIsInstance(node, dut.DucoValveHumiditySensor)
        self.assertEqual(node.number, '8')
        self.assertEqual(node.address, '8')

        node = itf.get_node('9')
        self.assertIsInstance(node, dut.DucoUserControlHumiditySensor)
        self.assertEqual(node.number, '9')
        self.assertEqual(node.address, '102')

        node = itf.get_node('10')
        self.assertIsInstance(node, dut.DucoUserControlCO2Sensor)
        self.assertEqual(node.number, '10')
        self.assertEqual(node.address, '103')

        node = itf.get_node('11')
        self.assertIsInstance(node, dut.DucoSwitch)
        self.assertEqual(node.number, '11')
        self.assertEqual(node.address, '104')

        node = itf.get_node('12')
        self.assertIsInstance(node, dut.DucoUserControlHumiditySensor)
        self.assertEqual(node.number, '12')
        self.assertEqual(node.address, '105')

        node = itf.get_node('13')
        self.assertIsInstance(node, dut.DucoUserControlCO2Sensor)
        self.assertEqual(node.number, '13')
        self.assertEqual(node.address, '106')

        node = itf.get_node('14')
        self.assertIsInstance(node, dut.DucoUserControlCO2Sensor)
        self.assertEqual(node.number, '14')
        self.assertEqual(node.address, '107')

        node = itf.get_node('15')
        self.assertIsInstance(node, dut.DucoSwitch)
        self.assertEqual(node.number, '15')
        self.assertEqual(node.address, '108')

        node = itf.get_node('16')
        self.assertIsInstance(node, dut.DucoUserControlCO2Sensor)
        self.assertEqual(node.number, '16')
        self.assertEqual(node.address, '109')

        node = itf.get_node('17')
        self.assertIsInstance(node, dut.DucoGrille)
        self.assertEqual(node.number, '17')
        self.assertEqual(node.address, '110')

        node = itf.get_node('18')
        self.assertIsInstance(node, dut.DucoUserControl)
        self.assertEqual(node.number, '18')
        self.assertEqual(node.address, '111')

        node = itf.get_node('19')
        self.assertIsInstance(node, dut.DucoGrille)
        self.assertEqual(node.number, '19')
        self.assertEqual(node.address, '112')

        node = itf.get_node('20')
        self.assertIsInstance(node, dut.DucoGrille)
        self.assertEqual(node.number, '20')
        self.assertEqual(node.address, '113')

        node = itf.get_node('133')
        self.assertIsInstance(node, dut.DucoSwitch)
        self.assertEqual(node.number, '133')
        self.assertEqual(node.address, '132')
=======
    def test_store_no_file(self):
        itf = dut.DucoInterface(self.MOCK_PORT_NAME)
        itf.store()

    def test_store_invalid_file(self):
        open_mock = mock_open()
        itf = dut.DucoInterface(self.MOCK_PORT_NAME, self.MOCK_CFG_FILE)
        with patch('duco.ducobox.open', open_mock, create=True):
            itf.store()
        open_mock.assert_called_once_with(self.MOCK_CFG_FILE, 'w')

    def test_store_no_nodes(self):
        open_mock = mock_open()
        itf = dut.DucoInterface(self.MOCK_PORT_NAME, self.MOCK_CFG_FILE)
        with patch('duco.ducobox.open', open_mock, create=True):
            itf.store()
        open_mock.assert_called_once_with(self.MOCK_CFG_FILE, 'w')

    @patch('duco.ducobox.ConfigParser', autospec=True)
    def test_store_single_node(self, cfgparser_mock):
        cfgparser_mock_object = MagicMock(spec=dut.ConfigParser)
        cfgparser_mock.return_value = cfgparser_mock_object
        print(cfgparser_mock_object)
        open_mock = mock_open()
        itf = dut.DucoInterface(self.MOCK_PORT_NAME, self.MOCK_CFG_FILE)
        node = dut.DucoNode('11', '22', itf)
        itf.nodes.append(node)
        with patch('duco.ducobox.open', open_mock, create=True):
            itf.store()
        open_mock.assert_called_once_with(self.MOCK_CFG_FILE, 'w')
        # cfgparser_mock_object.add_section.assert_called_once()
        # cfgparser_mock_object.write.assert_called_once()
>>>>>>> 03d377d6
<|MERGE_RESOLUTION|>--- conflicted
+++ resolved
@@ -23,13 +23,9 @@
         serial_mock.return_value = serial_mock_object
         itf = dut.DucoInterface(self.MOCK_PORT_NAME)
 
-<<<<<<< HEAD
+        self.assertFalse(itf.is_online())
+
         with open('tests/cmd_network_simple.txt') as cmdfile:
-=======
-        self.assertFalse(itf.is_online())
-
-        with open('tests/cmd_network.txt') as cmdfile:
->>>>>>> 03d377d6
             serial_mock_object.readline.return_value = cmdfile.read().replace('\n', '\r')
         itf.find_nodes()
         # TODO: enable assert when write of command is a single API call again
@@ -62,7 +58,6 @@
         self.assertEqual(node.number, '99')
         self.assertEqual(node.address, '999')
 
-<<<<<<< HEAD
         node = itf.get_node('1234')
         self.assertIsNone(node)
 
@@ -182,7 +177,7 @@
         self.assertIsInstance(node, dut.DucoSwitch)
         self.assertEqual(node.number, '133')
         self.assertEqual(node.address, '132')
-=======
+
     def test_store_no_file(self):
         itf = dut.DucoInterface(self.MOCK_PORT_NAME)
         itf.store()
@@ -214,5 +209,4 @@
             itf.store()
         open_mock.assert_called_once_with(self.MOCK_CFG_FILE, 'w')
         # cfgparser_mock_object.add_section.assert_called_once()
-        # cfgparser_mock_object.write.assert_called_once()
->>>>>>> 03d377d6
+        # cfgparser_mock_object.write.assert_called_once()